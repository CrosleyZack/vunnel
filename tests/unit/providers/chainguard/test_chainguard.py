from __future__ import annotations

import shutil

<<<<<<< HEAD
import pytest
from vunnel import result, workspace, schema
=======
from vunnel import result
>>>>>>> 2706da75
from vunnel.providers.chainguard import Config, Provider


def test_provider_schema(helpers, disable_get_requests, auto_fake_fixdate_finder):
    workspace = helpers.provider_workspace_helper(name=Provider.name())

    c = Config(
        # turn off openvex
        openvex_url=''
    )
    c.runtime.result_store = result.StoreStrategy.FLAT_FILE
    p = Provider(root=workspace.root, config=c)

    mock_data_path = helpers.local_dir("test-fixtures/input")
    shutil.copytree(mock_data_path, workspace.input_dir, dirs_exist_ok=True)

    p.update(None)

    assert workspace.num_result_entries() == 189
    assert workspace.result_schemas_valid(require_entries=True)


<<<<<<< HEAD
def test_wolfi_provider_via_snapshot(helpers, disable_get_requests, monkeypatch):
=======
def test_provider_via_snapshot(helpers, disable_get_requests, monkeypatch, auto_fake_fixdate_finder):
>>>>>>> 2706da75
    workspace = helpers.provider_workspace_helper(
        name=Provider.name(),
        input_fixture="test-fixtures/input",
        snapshot_prefix="secdb"
    )

    c = Config(
        # turn off openvex
        openvex_url=''
    )
    # keep all of the default values for the result store, but override the strategy
    c.runtime.result_store = result.StoreStrategy.FLAT_FILE
    p = Provider(
        root=workspace.root,
        config=c,
    )

    def mock_download():
        return None

    monkeypatch.setattr(p.parsers['secdb'], "_download", mock_download)

    p.update(None)

    workspace.assert_result_snapshots()


def test_openvex_provider_via_snapshot(helpers, disable_get_requests, monkeypatch):
    workspace = helpers.provider_workspace_helper(
        name=Provider.name(),
        input_fixture="test-fixtures/input",
        snapshot_prefix="openvex"
    )
    c = Config(
        # turn off wofli
        secdb_url=''
    )
    # keep all of the default values for the result store, but override the strategy
    c.runtime.result_store = result.StoreStrategy.FLAT_FILE
    p = Provider(
        root=workspace.root,
        config=c,
    )
    def mock_download(filename: str):
        return None
    monkeypatch.setattr(p.parsers['openvex'], "_download", mock_download)

    p.update(None)

    workspace.assert_result_snapshots()<|MERGE_RESOLUTION|>--- conflicted
+++ resolved
@@ -2,12 +2,7 @@
 
 import shutil
 
-<<<<<<< HEAD
-import pytest
-from vunnel import result, workspace, schema
-=======
 from vunnel import result
->>>>>>> 2706da75
 from vunnel.providers.chainguard import Config, Provider
 
 
@@ -30,11 +25,7 @@
     assert workspace.result_schemas_valid(require_entries=True)
 
 
-<<<<<<< HEAD
-def test_wolfi_provider_via_snapshot(helpers, disable_get_requests, monkeypatch):
-=======
-def test_provider_via_snapshot(helpers, disable_get_requests, monkeypatch, auto_fake_fixdate_finder):
->>>>>>> 2706da75
+def test_wolfi_provider_via_snapshot(helpers, disable_get_requests, monkeypatch, auto_fake_fixdate_finder):
     workspace = helpers.provider_workspace_helper(
         name=Provider.name(),
         input_fixture="test-fixtures/input",
